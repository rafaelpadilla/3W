import pytest
import pandas as pd
<<<<<<< HEAD
import numpy as np
from pathlib import Path
from unittest.mock import patch, MagicMock
from pylatex import Document

from .mocks import MockModel, mock_model, sample_data, report_generator_instance, sample_results_dict

def test_initialization(report_generator_instance):
    """Test if the class is initialized correctly."""
    assert report_generator_instance.title == "Test_Report"
    assert report_generator_instance.author == "3W Toolkit Report"
    assert "Accuracy" in report_generator_instance.metrics
    assert report_generator_instance.reports_dir.name == "report-Test_Report"

def test_format_metric_name(report_generator_instance):
    """Test the metric name formatting helper."""
    assert report_generator_instance._format_metric_name("f1") == "F1 Score"
    assert report_generator_instance._format_metric_name("get_roc_auc") == "ROC AUC"
    assert report_generator_instance._format_metric_name("mean_absolute_error") == "Mean Absolute Error"

def test_check_plot_config_valid(report_generator_instance):
    """Test that valid plot configurations pass without error."""
    try:
        valid_config = {
            "PlotSeries": {"series": pd.Series([1,2])},
            "PlotCorrelationHeatmap": {"df_of_series": pd.DataFrame({'a':[1], 'b':[2]})}
        }
        report_generator_instance._check_plot_config(valid_config)
    except ValueError:
        pytest.fail("Valid plot config raised ValueError unexpectedly.")

def test_check_plot_config_invalid_plot_name(report_generator_instance):
    """Test that an invalid plot name raises a ValueError."""
    invalid_config = {"InvalidPlotName": {}}
    with pytest.raises(ValueError, match="Invalid plot name 'InvalidPlotName'"):
        report_generator_instance._check_plot_config(invalid_config)

def test_check_plot_config_missing_parameter(report_generator_instance):
    """Test that a missing required parameter raises a ValueError."""
    invalid_config = {"PlotSeries": {"title": "A plot with no data"}}
    with pytest.raises(ValueError, match="Missing 'series' parameter"):
        report_generator_instance._check_plot_config(invalid_config)
        
@patch('ThreeWToolkit.reports.report_generation.PlotMultipleSeries.plot_multiple_series')
@patch('ThreeWToolkit.reports.report_generation.PlotSeries.plot_series')
@patch('ThreeWToolkit.reports.report_generation.plt')
def test_get_visualization(mock_plt, mock_plot_series, mock_plot_multiple, report_generator_instance):
    """Test that visualization generation calls the correct plotters and saves files."""
    # Setup mock figures that can be saved
    mock_fig = MagicMock()
    mock_plot_series.return_value = mock_fig
    mock_plot_multiple.return_value = mock_fig

    result = report_generator_instance.get_visualization()
    
    # Assert that the plotting functions were called
    mock_plot_series.assert_called_once_with(**report_generator_instance.plot_config['PlotSeries'])
    mock_plot_multiple.assert_called_once_with(**report_generator_instance.plot_config['PlotMultipleSeries'])
    
    # Assert that savefig was called for each plot
    assert mock_fig.savefig.call_count == 2
    
    # Assert that the output dictionary has the correct structure
    assert "PlotSeries" in result
    assert result["PlotSeries"]["title"] == "Test Series Plot"
    assert Path(result["PlotSeries"]["img_path"]).name == "Test_Report_PlotSeries.png"
    
    # Assert that plt.close was called to free memory
    assert mock_plt.close.call_count == 2

@patch('ThreeWToolkit.reports.report_generation.ReportGeneration.get_visualization')
def test_generate_summary_report_latex(mock_get_viz, report_generator_instance):
    """Test LaTeX report generation logic without file I/O."""
    mock_get_viz.return_value = {
        "plot1": {"img_path": "path/to/plot1.png", "title": "Plot One", "alt": "Alt One"}
    }
    
    doc = report_generator_instance._generate_summary_report_latex()
    
    assert isinstance(doc, Document)
    
    # Check for key content without being too specific about LaTeX syntax
    latex_str = doc.dumps()
    assert "Test\\_Report" in latex_str
    assert "3W Toolkit Report" in latex_str
    assert "Accuracy & 0.95" in latex_str # Check if metrics are there
    assert "Parameter Alpha: 0.1" in latex_str # Check if model params are there
    assert "path/to/plot1.png" in latex_str # Check if image path is included

@patch('ThreeWToolkit.reports.report_generation.ReportGeneration.get_visualization')
def test_generate_summary_report_html(mock_get_viz, report_generator_instance, tmp_path):
    """Test HTML/Markdown report generation from a Jinja2 template."""
    # Create a dummy template file
    template_dir = tmp_path / "templates"
    template_dir.mkdir()
    template_file = template_dir / "report_template.md"
    
    # Point the constant to our temporary directory for the test
    with patch('ThreeWToolkit.reports.report_generation.MD_TEMPLATES_DIR', template_dir):
        # Mock get_visualization to return predictable data
        mock_get_viz.return_value = {
            "plot1": {"img_path": "path/to/plot.png", "title": "Plot One", "alt": "Plot Alt Text"}
        }
=======
from unittest.mock import MagicMock

from ThreeWToolkit.reports.report_generation import ReportGeneration


@pytest.mark.skip(reason="This test class was disabled for LaTeX compiler validation.")
class TestReportGeneration:
    """Tests for the ReportGeneration class."""

    @pytest.mark.parametrize(
        "input_name, expected_output",
        [
            ("get_neg_mean_absolute_error", "Neg Mean Absolute Error"),
            ("get_f1", "F1 Score"),
            ("get_roc_auc", "ROC AUC"),
            ("get_explained_variance", "Explained Variance"),
        ],
    )
    def test_format_metric_name(self, input_name, expected_output):
        """Test the static helper for formatting metric names."""
        report_generation = ReportGeneration()

        assert report_generation._format_metric_name(input_name) == expected_output

    def test_generate_summary_report(self, mocker, mock_model, mock_time_series_data):
        """
        Test the main report generation logic. Mocks all external calls (plotting).
        Verifies that the generated LaTeX document contains the correct information.
        """
        # Mock all DataVisualization methods to avoid creating plots
        mocker.patch(
            "ThreeWToolkit.reports.report_generation.DataVisualization.plot_multiple_series",
            return_value="mock_path_pred.png",
        )
        mocker.patch(
            "ThreeWToolkit.reports.report_generation.DataVisualization.plot_fft",
            return_value="mock_path_fft.png",
        )
        mocker.patch(
            "ThreeWToolkit.reports.report_generation.DataVisualization.seasonal_decompose",
            return_value="mock_path_decomp.png",
        )
        mocker.patch(
            "ThreeWToolkit.reports.report_generation.DataVisualization.correlation_heatmap",
            return_value="mock_path_heatmap.png",
        )
        mocker.patch(
            "ThreeWToolkit.reports.report_generation.DataVisualization.plot_wavelet_spectrogram",
            return_value="mock_path_wavelet.png",
        )

        metrics_to_include = [
            "get_accuracy",
            "get_f1",
            "get_roc_auc",
            "get_explained_variance",
        ]

        report_generation = ReportGeneration()

        doc = report_generation.generate_summary_report(
            model=mock_model,
            metrics=metrics_to_include,
            title="My Test Report",
            **mock_time_series_data,
        )

        # Get the LaTeX source as a string
        latex_source = doc.dumps()

        assert r"\title{My Test Report}" in latex_source
        assert r"Type: MockModel" in latex_source
        assert r"Method: rolling threshold" in latex_source  # Check parameter parsing
        assert r"Window: 3" in latex_source  # Check list parameter parsing
        assert r"Threshold: 1.5" in latex_source  # Check list parameter parsing
        assert r"Training Samples: 40" in latex_source
        assert r"Test Samples: 10" in latex_source

        assert r"F1 Score" in latex_source
        assert r"ROC AUC" in latex_source
        assert r"Accuracy" in latex_source
        assert r"Explained Variance" in latex_source

        assert (
            r"\includegraphics[width=0.9\textwidth]{mock_path_pred.png}" in latex_source
        )
        assert (
            r"\includegraphics[width=0.8\textwidth]{mock_path_fft.png}" in latex_source
        )
        assert (
            r"\includegraphics[width=0.45\textwidth]{mock_path_decomp.png}"
            in latex_source
        )

    def test_save_report(self, mocker, tmp_path):
        """
        Test the save_report method against the new implementation, mocking dependencies
        to ensure proper isolation.
        """
        test_filename = "my_test_report"

        mocker.patch("ThreeWToolkit.reports.report_generation.REPORTS_DIR", tmp_path)
        mocker.patch("ThreeWToolkit.reports.report_generation.LATEX_DIR", tmp_path)

        mock_manager = mocker.patch(
            "ThreeWToolkit.reports.report_generation.latex_environment", MagicMock()
        )

        mock_doc = MagicMock()
        report_generation = ReportGeneration()

        report_generation.save_report(mock_doc, test_filename)

        mock_manager.assert_called_once_with(tmp_path)

        expected_report_path = tmp_path / f"report-{test_filename}"
        mock_doc.generate_pdf.assert_called_once_with(
            test_filename,
            clean=True,
            clean_tex=True,
            compiler="lualatex",
            compiler_args=[f"--output-directory={expected_report_path}"],
            silent=False,
        )

    def test_export_results_to_csv_success(self, tmp_path):
        """
        Verify that export_results_to_csv creates a valid DataFrame and saves it correctly.
        Uses the pytest `tmp_path` fixture to handle file creation cleanly.
        """
        output_dir = tmp_path / "exports"
        output_dir.mkdir()
        filename = output_dir / "test_results.csv"

        results_data = {
            "X_test": pd.Series([1, 2, 3], name="x_test_data"),
            "y_test": pd.Series([1.1, 2.2, 3.3], name="y_test_data"),
            "prediction": pd.Series([1.0, 2.1, 3.2], name="preds"),
            "model_name": "MyMockModel",
            "metrics": {"mae": 0.1, "rmse": 0.15},
        }

        report_generation = ReportGeneration()

        returned_df = report_generation.export_results_to_csv(
            results_data, str(filename)
        )

        assert isinstance(returned_df, pd.DataFrame)
        expected_columns = [
            "X_test",
            "y_test",
            "prediction",
            "model_name",
            "mae",
            "rmse",
        ]
        assert all(col in returned_df.columns for col in expected_columns)
        assert returned_df["model_name"].iloc[0] == "MyMockModel"
        assert returned_df["mae"].iloc[0] == 0.1

        assert filename.exists()

        df_from_csv = pd.read_csv(filename, index_col=0)
        assert df_from_csv.shape == (3, 6)
        assert df_from_csv["prediction"].iloc[1] == 2.1

    def test_export_results_to_csv_raises_error_on_missing_key(self):
        """
        Verify that the function raises a ValueError if the results dictionary
        is missing one or more of the required keys.
        """
        # Setup: Create results data that is missing the 'model_name' key
        incomplete_results = {
            "X_test": pd.Series([1, 2, 3]),
            "y_test": pd.Series([1.1, 2.2, 3.3]),
            "prediction": pd.Series([1.0, 2.1, 3.2]),
            # 'model_name': 'MyMockModel', # Intentionally missing
            "metrics": {"mae": 0.1},
        }
        report_generation = ReportGeneration()

        with pytest.raises(ValueError) as excinfo:
            report_generation.export_results_to_csv(
                incomplete_results, "dummy_filename.csv"
            )
>>>>>>> 3ef4204f

        # The template text has been corrected here (no hyphen in the image tag)
        template_file.write_text("""
# {{ title }}
- Metric: {{ calculated_metrics.Accuracy }}
- Model: {{ model_type }}
{% for name, plot in plot_data.items() %}
![{{ plot.alt }}]({{ plot.img_path }})
{% endfor %}
        """)
        
        markdown_output = report_generator_instance._generate_summary_report_html(template_name="report_template.md")
    
    # This assertion will now pass
    assert "# Test_Report" in markdown_output
    assert "- Metric: 0.95" in markdown_output
    assert "- Model: MockModel" in markdown_output
    assert "![Plot Alt Text](path/to/plot.png)" in markdown_output

def test_save_report_html(report_generator_instance, tmp_path):
    """Test saving a string content to an HTML file."""
    content = "<h1>Test Content</h1>"
    filename = "test_output.html"
    
    # Override the reports_dir to use the root of tmp_path for simplicity
    report_generator_instance.reports_dir = tmp_path
    
    report_generator_instance._save_report_html(content, filename)
    
    output_file = tmp_path / "html" / filename
    assert output_file.exists()
    assert output_file.read_text() == content

@patch('ThreeWToolkit.reports.report_generation.latex_environment')
def test_save_report_latex(mock_latex_env, report_generator_instance, tmp_path):
    """Test that the LaTeX saving logic calls generate_tex correctly."""
    mock_doc = MagicMock(spec=Document)
    report_generator_instance.reports_dir = tmp_path # Simplify path
    
    report_generator_instance._save_report_latex(mock_doc, "MyLatexReport")

    # Check that the latex_environment context manager was used
    mock_latex_env.assert_called_once()
    
    # Check that the file generation was called with the correct path
    expected_path = str(tmp_path / "report-MyLatexReport" / "MyLatexReport")
    mock_doc.generate_tex.assert_called_once_with(filepath=expected_path)

def test_generate_summary_report_dispatcher(report_generator_instance):
    """Test the main dispatcher method `generate_summary_report`."""
    with patch.object(report_generator_instance, '_generate_summary_report_latex') as mock_latex:
        report_generator_instance.generate_summary_report(format='latex')
        mock_latex.assert_called_once()
        
    with patch.object(report_generator_instance, '_generate_summary_report_html') as mock_html:
        report_generator_instance.generate_summary_report(format='html')
        mock_html.assert_called_once()
        
    with pytest.raises(ValueError, match="Format must be either 'latex' or 'html'"):
        report_generator_instance.generate_summary_report(format='invalid_format')

def test_export_with_dataframe_xtest(report_generator_instance, sample_results_dict):
    """
    Tests the main success path where X_test is a DataFrame.
    Verifies file creation, returned DataFrame content, and CSV content.
    """
    filename = "test_report.csv"
    
    # --- Action ---
    returned_df = report_generator_instance.export_results_to_csv(
        results=sample_results_dict,
        filename=filename
    )

    # --- Verification ---
    # 1. Check if the file was created in the correct temporary directory
    output_path = report_generator_instance.reports_dir / filename
    assert output_path.exists()

    # 2. Read the created CSV and verify its contents
    df_from_csv = pd.read_csv(output_path, index_col=0) # index_col=0 because to_csv saves the index

    # 3. Check columns in both the returned DF and the one from the CSV
    expected_cols = [
        'feature_A', 'feature_B', 'true_values', 'predictions',
        'model_name', 'Accuracy', 'F1 Score'
    ]
    assert returned_df.columns.tolist() == expected_cols
    assert df_from_csv.columns.tolist() == expected_cols

    # 4. Check data integrity
    assert df_from_csv['model_name'].iloc[0] == "MyAwesomeModel"
    assert df_from_csv['Accuracy'].iloc[0] == 0.6
    assert df_from_csv['predictions'].tolist() == [1, 1, 1, 0, 0]


def test_export_with_numpy_xtest(report_generator_instance, sample_results_dict):
    """Tests the logic path where X_test is a 1D and 2D NumPy array."""
    # --- Case 1: 1D NumPy array ---
    sample_results_dict['X_test'] = np.array([1.1, 2.2, 3.3, 4.4, 5.5])
    df_1d = report_generator_instance.export_results_to_csv(sample_results_dict, "report_1d.csv")
    
    # Check that it was correctly converted to a column named 'feature_1'
    assert 'feature_1' in df_1d.columns
    assert df_1d['feature_1'].tolist() == [1.1, 2.2, 3.3, 4.4, 5.5]

    # --- Case 2: 2D NumPy array ---
    sample_results_dict['X_test'] = np.array([[1, 10], [2, 20], [3, 30], [4, 40], [5, 50]])
    df_2d = report_generator_instance.export_results_to_csv(sample_results_dict, "report_2d.csv")
    
    # Check that it was correctly converted to 'feature_1', 'feature_2', etc.
    assert 'feature_1' in df_2d.columns
    assert 'feature_2' in df_2d.columns
    assert df_2d['feature_2'].tolist() == [10, 20, 30, 40, 50]


def test_export_missing_keys_raises_error(report_generator_instance, sample_results_dict):
    """Tests that a ValueError is raised if the results dict is missing keys."""
    # Remove a required key
    del sample_results_dict['model_name']
    
    # Use pytest.raises to assert that a specific exception is thrown
    with pytest.raises(ValueError, match="must contain all keys"):
        report_generator_instance.export_results_to_csv(
            results=sample_results_dict,
            filename="should_not_be_created.csv"
        )<|MERGE_RESOLUTION|>--- conflicted
+++ resolved
@@ -1,53 +1,73 @@
 import pytest
 import pandas as pd
-<<<<<<< HEAD
 import numpy as np
 from pathlib import Path
 from unittest.mock import patch, MagicMock
 from pylatex import Document
 
-from .mocks import MockModel, mock_model, sample_data, report_generator_instance, sample_results_dict
-
-def test_initialization(report_generator_instance):
+
+def test_initialization(
+    report_generator_instance,
+):
     """Test if the class is initialized correctly."""
     assert report_generator_instance.title == "Test_Report"
     assert report_generator_instance.author == "3W Toolkit Report"
     assert "Accuracy" in report_generator_instance.metrics
     assert report_generator_instance.reports_dir.name == "report-Test_Report"
 
-def test_format_metric_name(report_generator_instance):
+
+def test_format_metric_name(
+    report_generator_instance,
+):
     """Test the metric name formatting helper."""
     assert report_generator_instance._format_metric_name("f1") == "F1 Score"
     assert report_generator_instance._format_metric_name("get_roc_auc") == "ROC AUC"
-    assert report_generator_instance._format_metric_name("mean_absolute_error") == "Mean Absolute Error"
-
-def test_check_plot_config_valid(report_generator_instance):
+    assert (
+        report_generator_instance._format_metric_name("mean_absolute_error")
+        == "Mean Absolute Error"
+    )
+
+
+def test_check_plot_config_valid(
+    report_generator_instance,
+):
     """Test that valid plot configurations pass without error."""
     try:
         valid_config = {
-            "PlotSeries": {"series": pd.Series([1,2])},
-            "PlotCorrelationHeatmap": {"df_of_series": pd.DataFrame({'a':[1], 'b':[2]})}
+            "PlotSeries": {"series": pd.Series([1, 2])},
+            "PlotCorrelationHeatmap": {
+                "df_of_series": pd.DataFrame({"a": [1], "b": [2]})
+            },
         }
         report_generator_instance._check_plot_config(valid_config)
     except ValueError:
         pytest.fail("Valid plot config raised ValueError unexpectedly.")
 
-def test_check_plot_config_invalid_plot_name(report_generator_instance):
+
+def test_check_plot_config_invalid_plot_name(
+    report_generator_instance,
+):
     """Test that an invalid plot name raises a ValueError."""
     invalid_config = {"InvalidPlotName": {}}
     with pytest.raises(ValueError, match="Invalid plot name 'InvalidPlotName'"):
         report_generator_instance._check_plot_config(invalid_config)
 
-def test_check_plot_config_missing_parameter(report_generator_instance):
+
+def test_check_plot_config_missing_parameter(
+    report_generator_instance,
+):
     """Test that a missing required parameter raises a ValueError."""
     invalid_config = {"PlotSeries": {"title": "A plot with no data"}}
     with pytest.raises(ValueError, match="Missing 'series' parameter"):
         report_generator_instance._check_plot_config(invalid_config)
-        
-@patch('ThreeWToolkit.reports.report_generation.PlotMultipleSeries.plot_multiple_series')
-@patch('ThreeWToolkit.reports.report_generation.PlotSeries.plot_series')
-@patch('ThreeWToolkit.reports.report_generation.plt')
-def test_get_visualization(mock_plt, mock_plot_series, mock_plot_multiple, report_generator_instance):
+
+
+@patch("ThreeWToolkit.reports.report_generation.DataVisualization.plot_multiple_series")
+@patch("ThreeWToolkit.reports.report_generation.DataVisualization.plot_series")
+@patch("ThreeWToolkit.reports.report_generation.plt")
+def test_get_visualization(
+    mock_plt, mock_plot_series, mock_plot_multiple, report_generator_instance
+):
     """Test that visualization generation calls the correct plotters and saves files."""
     # Setup mock figures that can be saved
     mock_fig = MagicMock()
@@ -55,303 +75,134 @@
     mock_plot_multiple.return_value = mock_fig
 
     result = report_generator_instance.get_visualization()
-    
-    # Assert that the plotting functions were called
-    mock_plot_series.assert_called_once_with(**report_generator_instance.plot_config['PlotSeries'])
-    mock_plot_multiple.assert_called_once_with(**report_generator_instance.plot_config['PlotMultipleSeries'])
-    
-    # Assert that savefig was called for each plot
-    assert mock_fig.savefig.call_count == 2
-    
+
     # Assert that the output dictionary has the correct structure
     assert "PlotSeries" in result
     assert result["PlotSeries"]["title"] == "Test Series Plot"
     assert Path(result["PlotSeries"]["img_path"]).name == "Test_Report_PlotSeries.png"
-    
+
     # Assert that plt.close was called to free memory
     assert mock_plt.close.call_count == 2
 
-@patch('ThreeWToolkit.reports.report_generation.ReportGeneration.get_visualization')
+
+@patch("ThreeWToolkit.reports.report_generation.ReportGeneration.get_visualization")
 def test_generate_summary_report_latex(mock_get_viz, report_generator_instance):
     """Test LaTeX report generation logic without file I/O."""
     mock_get_viz.return_value = {
-        "plot1": {"img_path": "path/to/plot1.png", "title": "Plot One", "alt": "Alt One"}
+        "plot1": {
+            "img_path": "path/to/plot1.png",
+            "title": "Plot One",
+            "alt": "Alt One",
+        }
     }
-    
+
     doc = report_generator_instance._generate_summary_report_latex()
-    
+
     assert isinstance(doc, Document)
-    
+
     # Check for key content without being too specific about LaTeX syntax
     latex_str = doc.dumps()
     assert "Test\\_Report" in latex_str
     assert "3W Toolkit Report" in latex_str
-    assert "Accuracy & 0.95" in latex_str # Check if metrics are there
-    assert "Parameter Alpha: 0.1" in latex_str # Check if model params are there
-    assert "path/to/plot1.png" in latex_str # Check if image path is included
-
-@patch('ThreeWToolkit.reports.report_generation.ReportGeneration.get_visualization')
-def test_generate_summary_report_html(mock_get_viz, report_generator_instance, tmp_path):
+    assert "Accuracy & 0.95" in latex_str  # Check if metrics are there
+    assert "Parameter Alpha: 0.1" in latex_str  # Check if model params are there
+    assert "path/to/plot1.png" in latex_str  # Check if image path is included
+
+
+@patch("ThreeWToolkit.reports.report_generation.ReportGeneration.get_visualization")
+def test_generate_summary_report_html(
+    mock_get_viz, report_generator_instance, tmp_path
+):
     """Test HTML/Markdown report generation from a Jinja2 template."""
     # Create a dummy template file
     template_dir = tmp_path / "templates"
     template_dir.mkdir()
     template_file = template_dir / "report_template.md"
-    
+
     # Point the constant to our temporary directory for the test
-    with patch('ThreeWToolkit.reports.report_generation.MD_TEMPLATES_DIR', template_dir):
+    with patch(
+        "ThreeWToolkit.reports.report_generation.MD_TEMPLATES_DIR", template_dir
+    ):
         # Mock get_visualization to return predictable data
         mock_get_viz.return_value = {
-            "plot1": {"img_path": "path/to/plot.png", "title": "Plot One", "alt": "Plot Alt Text"}
+            "plot1": {
+                "img_path": "path/to/plot.png",
+                "title": "Plot One",
+                "alt": "Plot Alt Text",
+            }
         }
-=======
-from unittest.mock import MagicMock
-
-from ThreeWToolkit.reports.report_generation import ReportGeneration
-
-
-@pytest.mark.skip(reason="This test class was disabled for LaTeX compiler validation.")
-class TestReportGeneration:
-    """Tests for the ReportGeneration class."""
-
-    @pytest.mark.parametrize(
-        "input_name, expected_output",
-        [
-            ("get_neg_mean_absolute_error", "Neg Mean Absolute Error"),
-            ("get_f1", "F1 Score"),
-            ("get_roc_auc", "ROC AUC"),
-            ("get_explained_variance", "Explained Variance"),
-        ],
-    )
-    def test_format_metric_name(self, input_name, expected_output):
-        """Test the static helper for formatting metric names."""
-        report_generation = ReportGeneration()
-
-        assert report_generation._format_metric_name(input_name) == expected_output
-
-    def test_generate_summary_report(self, mocker, mock_model, mock_time_series_data):
-        """
-        Test the main report generation logic. Mocks all external calls (plotting).
-        Verifies that the generated LaTeX document contains the correct information.
-        """
-        # Mock all DataVisualization methods to avoid creating plots
-        mocker.patch(
-            "ThreeWToolkit.reports.report_generation.DataVisualization.plot_multiple_series",
-            return_value="mock_path_pred.png",
-        )
-        mocker.patch(
-            "ThreeWToolkit.reports.report_generation.DataVisualization.plot_fft",
-            return_value="mock_path_fft.png",
-        )
-        mocker.patch(
-            "ThreeWToolkit.reports.report_generation.DataVisualization.seasonal_decompose",
-            return_value="mock_path_decomp.png",
-        )
-        mocker.patch(
-            "ThreeWToolkit.reports.report_generation.DataVisualization.correlation_heatmap",
-            return_value="mock_path_heatmap.png",
-        )
-        mocker.patch(
-            "ThreeWToolkit.reports.report_generation.DataVisualization.plot_wavelet_spectrogram",
-            return_value="mock_path_wavelet.png",
-        )
-
-        metrics_to_include = [
-            "get_accuracy",
-            "get_f1",
-            "get_roc_auc",
-            "get_explained_variance",
-        ]
-
-        report_generation = ReportGeneration()
-
-        doc = report_generation.generate_summary_report(
-            model=mock_model,
-            metrics=metrics_to_include,
-            title="My Test Report",
-            **mock_time_series_data,
-        )
-
-        # Get the LaTeX source as a string
-        latex_source = doc.dumps()
-
-        assert r"\title{My Test Report}" in latex_source
-        assert r"Type: MockModel" in latex_source
-        assert r"Method: rolling threshold" in latex_source  # Check parameter parsing
-        assert r"Window: 3" in latex_source  # Check list parameter parsing
-        assert r"Threshold: 1.5" in latex_source  # Check list parameter parsing
-        assert r"Training Samples: 40" in latex_source
-        assert r"Test Samples: 10" in latex_source
-
-        assert r"F1 Score" in latex_source
-        assert r"ROC AUC" in latex_source
-        assert r"Accuracy" in latex_source
-        assert r"Explained Variance" in latex_source
-
-        assert (
-            r"\includegraphics[width=0.9\textwidth]{mock_path_pred.png}" in latex_source
-        )
-        assert (
-            r"\includegraphics[width=0.8\textwidth]{mock_path_fft.png}" in latex_source
-        )
-        assert (
-            r"\includegraphics[width=0.45\textwidth]{mock_path_decomp.png}"
-            in latex_source
-        )
-
-    def test_save_report(self, mocker, tmp_path):
-        """
-        Test the save_report method against the new implementation, mocking dependencies
-        to ensure proper isolation.
-        """
-        test_filename = "my_test_report"
-
-        mocker.patch("ThreeWToolkit.reports.report_generation.REPORTS_DIR", tmp_path)
-        mocker.patch("ThreeWToolkit.reports.report_generation.LATEX_DIR", tmp_path)
-
-        mock_manager = mocker.patch(
-            "ThreeWToolkit.reports.report_generation.latex_environment", MagicMock()
-        )
-
-        mock_doc = MagicMock()
-        report_generation = ReportGeneration()
-
-        report_generation.save_report(mock_doc, test_filename)
-
-        mock_manager.assert_called_once_with(tmp_path)
-
-        expected_report_path = tmp_path / f"report-{test_filename}"
-        mock_doc.generate_pdf.assert_called_once_with(
-            test_filename,
-            clean=True,
-            clean_tex=True,
-            compiler="lualatex",
-            compiler_args=[f"--output-directory={expected_report_path}"],
-            silent=False,
-        )
-
-    def test_export_results_to_csv_success(self, tmp_path):
-        """
-        Verify that export_results_to_csv creates a valid DataFrame and saves it correctly.
-        Uses the pytest `tmp_path` fixture to handle file creation cleanly.
-        """
-        output_dir = tmp_path / "exports"
-        output_dir.mkdir()
-        filename = output_dir / "test_results.csv"
-
-        results_data = {
-            "X_test": pd.Series([1, 2, 3], name="x_test_data"),
-            "y_test": pd.Series([1.1, 2.2, 3.3], name="y_test_data"),
-            "prediction": pd.Series([1.0, 2.1, 3.2], name="preds"),
-            "model_name": "MyMockModel",
-            "metrics": {"mae": 0.1, "rmse": 0.15},
-        }
-
-        report_generation = ReportGeneration()
-
-        returned_df = report_generation.export_results_to_csv(
-            results_data, str(filename)
-        )
-
-        assert isinstance(returned_df, pd.DataFrame)
-        expected_columns = [
-            "X_test",
-            "y_test",
-            "prediction",
-            "model_name",
-            "mae",
-            "rmse",
-        ]
-        assert all(col in returned_df.columns for col in expected_columns)
-        assert returned_df["model_name"].iloc[0] == "MyMockModel"
-        assert returned_df["mae"].iloc[0] == 0.1
-
-        assert filename.exists()
-
-        df_from_csv = pd.read_csv(filename, index_col=0)
-        assert df_from_csv.shape == (3, 6)
-        assert df_from_csv["prediction"].iloc[1] == 2.1
-
-    def test_export_results_to_csv_raises_error_on_missing_key(self):
-        """
-        Verify that the function raises a ValueError if the results dictionary
-        is missing one or more of the required keys.
-        """
-        # Setup: Create results data that is missing the 'model_name' key
-        incomplete_results = {
-            "X_test": pd.Series([1, 2, 3]),
-            "y_test": pd.Series([1.1, 2.2, 3.3]),
-            "prediction": pd.Series([1.0, 2.1, 3.2]),
-            # 'model_name': 'MyMockModel', # Intentionally missing
-            "metrics": {"mae": 0.1},
-        }
-        report_generation = ReportGeneration()
-
-        with pytest.raises(ValueError) as excinfo:
-            report_generation.export_results_to_csv(
-                incomplete_results, "dummy_filename.csv"
-            )
->>>>>>> 3ef4204f
 
         # The template text has been corrected here (no hyphen in the image tag)
-        template_file.write_text("""
+        template_file.write_text(
+            """
 # {{ title }}
 - Metric: {{ calculated_metrics.Accuracy }}
 - Model: {{ model_type }}
 {% for name, plot in plot_data.items() %}
 ![{{ plot.alt }}]({{ plot.img_path }})
 {% endfor %}
-        """)
-        
-        markdown_output = report_generator_instance._generate_summary_report_html(template_name="report_template.md")
-    
+        """
+        )
+
+        markdown_output = report_generator_instance._generate_summary_report_html(
+            template_name="report_template.md"
+        )
+
     # This assertion will now pass
     assert "# Test_Report" in markdown_output
     assert "- Metric: 0.95" in markdown_output
     assert "- Model: MockModel" in markdown_output
     assert "![Plot Alt Text](path/to/plot.png)" in markdown_output
 
+
 def test_save_report_html(report_generator_instance, tmp_path):
     """Test saving a string content to an HTML file."""
     content = "<h1>Test Content</h1>"
     filename = "test_output.html"
-    
+
     # Override the reports_dir to use the root of tmp_path for simplicity
     report_generator_instance.reports_dir = tmp_path
-    
+
     report_generator_instance._save_report_html(content, filename)
-    
+
     output_file = tmp_path / "html" / filename
     assert output_file.exists()
     assert output_file.read_text() == content
 
-@patch('ThreeWToolkit.reports.report_generation.latex_environment')
+
+@patch("ThreeWToolkit.reports.report_generation.latex_environment")
 def test_save_report_latex(mock_latex_env, report_generator_instance, tmp_path):
     """Test that the LaTeX saving logic calls generate_tex correctly."""
     mock_doc = MagicMock(spec=Document)
-    report_generator_instance.reports_dir = tmp_path # Simplify path
-    
+    report_generator_instance.reports_dir = tmp_path  # Simplify path
+
     report_generator_instance._save_report_latex(mock_doc, "MyLatexReport")
 
     # Check that the latex_environment context manager was used
     mock_latex_env.assert_called_once()
-    
+
     # Check that the file generation was called with the correct path
     expected_path = str(tmp_path / "report-MyLatexReport" / "MyLatexReport")
     mock_doc.generate_tex.assert_called_once_with(filepath=expected_path)
 
+
 def test_generate_summary_report_dispatcher(report_generator_instance):
     """Test the main dispatcher method `generate_summary_report`."""
-    with patch.object(report_generator_instance, '_generate_summary_report_latex') as mock_latex:
-        report_generator_instance.generate_summary_report(format='latex')
+    with patch.object(
+        report_generator_instance, "_generate_summary_report_latex"
+    ) as mock_latex:
+        report_generator_instance.generate_summary_report(format="latex")
         mock_latex.assert_called_once()
-        
-    with patch.object(report_generator_instance, '_generate_summary_report_html') as mock_html:
-        report_generator_instance.generate_summary_report(format='html')
+
+    with patch.object(
+        report_generator_instance, "_generate_summary_report_html"
+    ) as mock_html:
+        report_generator_instance.generate_summary_report(format="html")
         mock_html.assert_called_once()
-        
+
     with pytest.raises(ValueError, match="Format must be either 'latex' or 'html'"):
-        report_generator_instance.generate_summary_report(format='invalid_format')
+        report_generator_instance.generate_summary_report(format="invalid_format")
+
 
 def test_export_with_dataframe_xtest(report_generator_instance, sample_results_dict):
     """
@@ -359,11 +210,10 @@
     Verifies file creation, returned DataFrame content, and CSV content.
     """
     filename = "test_report.csv"
-    
+
     # --- Action ---
     returned_df = report_generator_instance.export_results_to_csv(
-        results=sample_results_dict,
-        filename=filename
+        results=sample_results_dict, filename=filename
     )
 
     # --- Verification ---
@@ -372,50 +222,64 @@
     assert output_path.exists()
 
     # 2. Read the created CSV and verify its contents
-    df_from_csv = pd.read_csv(output_path, index_col=0) # index_col=0 because to_csv saves the index
+    df_from_csv = pd.read_csv(
+        output_path, index_col=0
+    )  # index_col=0 because to_csv saves the index
 
     # 3. Check columns in both the returned DF and the one from the CSV
     expected_cols = [
-        'feature_A', 'feature_B', 'true_values', 'predictions',
-        'model_name', 'Accuracy', 'F1 Score'
+        "feature_A",
+        "feature_B",
+        "true_values",
+        "predictions",
+        "model_name",
+        "Accuracy",
+        "F1 Score",
     ]
     assert returned_df.columns.tolist() == expected_cols
     assert df_from_csv.columns.tolist() == expected_cols
 
     # 4. Check data integrity
-    assert df_from_csv['model_name'].iloc[0] == "MyAwesomeModel"
-    assert df_from_csv['Accuracy'].iloc[0] == 0.6
-    assert df_from_csv['predictions'].tolist() == [1, 1, 1, 0, 0]
+    assert df_from_csv["model_name"].iloc[0] == "MyAwesomeModel"
+    assert df_from_csv["Accuracy"].iloc[0] == 0.6
+    assert df_from_csv["predictions"].tolist() == [1, 1, 1, 0, 0]
 
 
 def test_export_with_numpy_xtest(report_generator_instance, sample_results_dict):
     """Tests the logic path where X_test is a 1D and 2D NumPy array."""
     # --- Case 1: 1D NumPy array ---
-    sample_results_dict['X_test'] = np.array([1.1, 2.2, 3.3, 4.4, 5.5])
-    df_1d = report_generator_instance.export_results_to_csv(sample_results_dict, "report_1d.csv")
-    
+    sample_results_dict["X_test"] = np.array([1.1, 2.2, 3.3, 4.4, 5.5])
+    df_1d = report_generator_instance.export_results_to_csv(
+        sample_results_dict, "report_1d.csv"
+    )
+
     # Check that it was correctly converted to a column named 'feature_1'
-    assert 'feature_1' in df_1d.columns
-    assert df_1d['feature_1'].tolist() == [1.1, 2.2, 3.3, 4.4, 5.5]
+    assert "feature_1" in df_1d.columns
+    assert df_1d["feature_1"].tolist() == [1.1, 2.2, 3.3, 4.4, 5.5]
 
     # --- Case 2: 2D NumPy array ---
-    sample_results_dict['X_test'] = np.array([[1, 10], [2, 20], [3, 30], [4, 40], [5, 50]])
-    df_2d = report_generator_instance.export_results_to_csv(sample_results_dict, "report_2d.csv")
-    
+    sample_results_dict["X_test"] = np.array(
+        [[1, 10], [2, 20], [3, 30], [4, 40], [5, 50]]
+    )
+    df_2d = report_generator_instance.export_results_to_csv(
+        sample_results_dict, "report_2d.csv"
+    )
+
     # Check that it was correctly converted to 'feature_1', 'feature_2', etc.
-    assert 'feature_1' in df_2d.columns
-    assert 'feature_2' in df_2d.columns
-    assert df_2d['feature_2'].tolist() == [10, 20, 30, 40, 50]
-
-
-def test_export_missing_keys_raises_error(report_generator_instance, sample_results_dict):
+    assert "feature_1" in df_2d.columns
+    assert "feature_2" in df_2d.columns
+    assert df_2d["feature_2"].tolist() == [10, 20, 30, 40, 50]
+
+
+def test_export_missing_keys_raises_error(
+    report_generator_instance, sample_results_dict
+):
     """Tests that a ValueError is raised if the results dict is missing keys."""
     # Remove a required key
-    del sample_results_dict['model_name']
-    
+    del sample_results_dict["model_name"]
+
     # Use pytest.raises to assert that a specific exception is thrown
     with pytest.raises(ValueError, match="must contain all keys"):
         report_generator_instance.export_results_to_csv(
-            results=sample_results_dict,
-            filename="should_not_be_created.csv"
+            results=sample_results_dict, filename="should_not_be_created.csv"
         )